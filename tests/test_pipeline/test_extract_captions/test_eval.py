import logging
from datetime import datetime
from functools import lru_cache
from json import dump, dumps, load, loads
from os import getenv
from pathlib import Path
from typing import Dict, Set, Tuple
from zipfile import ZipFile

import nltk
import numpy as np
import papermill as pm
import pytest
from deepeval import assert_test
from deepeval.metrics import BaseMetric
from deepeval.scorer import Scorer
from deepeval.test_case import LLMTestCase
from tabulate import tabulate

from soda_curation.config import load_config
from soda_curation.data_availability.data_availability_openai import (
    DataAvailabilityExtractorGPT,
<<<<<<< HEAD
)
from soda_curation.pipeline.extract_captions.extract_captions_claude import (
    FigureCaptionExtractorClaude,
=======
>>>>>>> 9a4f035c
)
from soda_curation.pipeline.extract_captions.extract_captions_openai import (
    FigureCaptionExtractorGpt,
)
<<<<<<< HEAD
from soda_curation.pipeline.extract_captions.extract_captions_regex import (
    FigureCaptionExtractorRegex,
)
=======
>>>>>>> 9a4f035c
from src.soda_curation.pipeline.assign_panel_source.assign_panel_source import (
    PanelSourceAssigner,
)
from src.soda_curation.pipeline.manuscript_structure.manuscript_structure import (
    Figure,
    Panel,
    full_path,
)

nltk.download("punkt_tab")

########################################################################################
# Scoring task results
########################################################################################

logger = logging.getLogger(__name__)


def calculate_jaccard_similarity(set1: Set, set2: Set) -> float:
    """Calculate Jaccard similarity between two sets."""
    if not set1 and not set2:
        return 1.0
    if not set1 or not set2:
        return 0.0
    intersection = len(set1.intersection(set2))
    union = len(set1.union(set2))
    return intersection / union if union > 0 else 0.0


class RougeMetric(BaseMetric):
    def __init__(self, score_type: str = "rouge1", threshold: float = 0.95):
        self.score_type = score_type
        self.threshold = threshold
        self.scorer = Scorer()

    def measure(self, test_case: LLMTestCase):
        self.score = self.scorer.rouge_score(
            prediction=test_case.actual_output,
            target=test_case.expected_output,
            score_type=self.score_type,
        )
        self.success = self.score >= self.threshold
        return self.score

    # Async implementation of measure(). If async version for
    # scoring method does not exist, just reuse the measure method.
    async def a_measure(self, test_case: LLMTestCase):
        return self.measure(test_case)

    def is_successful(self):
        return self.success

    @property
    def name(self):
        return self.score_type

    @property
    def __name__(self):
        return f"{self.score_type} metric"


class BleuMetric(BaseMetric):
    def __init__(self, bleu_type: str = "bleu1", threshold: float = 0.95):
        self.bleu_type = bleu_type
        self.threshold = threshold
        self.scorer = Scorer()

    def measure(self, test_case: LLMTestCase):
        self.score = self.scorer.sentence_bleu_score(
            prediction=test_case.actual_output,
            references=test_case.expected_output,
            bleu_type=self.bleu_type,
        )
        self.success = self.score >= self.threshold
        return self.score

    async def a_measure(self, test_case: LLMTestCase):
        return self.measure(test_case)

    def is_successful(self):
        return self.success

    @property
    def name(self):
        return self.bleu_type

    @property
    def __name__(self):
        return f"{self.bleu_type} metric"


def _get_metrics():
    return [
        RougeMetric(score_type=rouge_type)
        for rouge_type in ["rouge1", "rouge2", "rougeL"]
    ] + [
        BleuMetric(bleu_type=bleu_type)
        for bleu_type in ["bleu1", "bleu2", "bleu3", "bleu4"]
    ]


########################################################################################
# Fixtures
########################################################################################

ground_truth_dir = Path("data/ground_truth")
manuscript_dir = Path("data/archives")


@lru_cache
def _get_ground_truth(msid):
    ground_truth_file = ground_truth_dir / f"{msid}.json"
    with open(ground_truth_file, "r") as f:
        return load(f)


def _expected_figure_labels(msid):
    return [f["figure_label"] for f in _get_ground_truth(msid)["figures"]]


def _expected_figure_legends(msid):
    return _get_ground_truth(msid)["all_captions"]


@lru_cache
def _get_manuscript_path(msid):
    ground_truth = _get_ground_truth(msid)
    archive_path = manuscript_dir / f"{msid}.zip"
    extracted_archive_path = manuscript_dir / msid
    if not extracted_archive_path.exists():
        extracted_archive_path.mkdir(exist_ok=True, parents=True)
        with ZipFile(archive_path, "r") as zip_ref:
            zip_ref.extractall(extracted_archive_path)
    return extracted_archive_path / ground_truth["docx"]


def _parse_env_list(env_var, all_value, all_indicator="all", delimiter=","):
    val = getenv(env_var, "")
    if len(val) == 0:
        return []
    if val == all_indicator:
        return all_value
    try:
        val = int(val)
        return all_value[:val]
    except ValueError:
        pass
    if val.find(delimiter) == -1:
        return [val]
    return val.split(delimiter)


def _check_config(config: dict) -> dict:
    """Validate and configure OpenAI settings."""
    if "openai" not in config:
        raise ValueError("OpenAI configuration missing")

    required_fields = [
        "api_key",
        "caption_extraction_assistant_id",
        "panel_source_data_assistant_id",
        "caption_location_assistant_id",
    ]

    for field in required_fields:
        if field not in config["openai"]:
            raise ValueError(f"Missing required OpenAI config: {field}")

    # Set other defaults if not present
    config["openai"].setdefault("max_tokens", 96000)
    config["openai"].setdefault("top_p", 1.0)
    config["openai"].setdefault("temperature", 0.5)

    return config


# Modify _get_base_config
@lru_cache(maxsize=1)
def _get_base_config():
    config_path = "config.yaml"
    config = load_config(config_path)
    if "openai" not in config:
        raise ValueError("Missing openai configuration")
    return config


def _configure_openai_settings(
    config: dict, model: str, config_type: str, config_value: float
) -> dict:
    """Configure OpenAI settings in config."""
    config["openai"]["model"] = model
    if config_type == "temp":
        config["openai"]["temperature"] = config_value
    else:
        config["openai"]["top_p"] = config_value
    return config


VALID_MODELS = {
    "openai": {"gpt-4o": "gpt-4o-2024-08-06", "gpt-4o-mini": "gpt-4o-mini-2024-07-18"}
}


def _strategies():
<<<<<<< HEAD
    def model_strats(model, temps=["0", "0.1", "0.5"], top_ps=["0", "0.1", "0.5"]):
        return [f"{model}_temp={temp}" for temp in temps] + [
            f"{model}_top_p={top_p}" for top_p in top_ps
        ]

    all_strategies = (
        ["regex"] + model_strats("gpt-4o") + model_strats("claude-3-5-sonnet")
    )
=======
    """Return list of OpenAI model strategies to test."""

    def model_strats(models, temps=["0.1", "0.5"], top_ps=["0", "1."]):
        strats = []
        for model in models:
            strats.extend([f"openai_{model}_temp={temp}" for temp in temps])
            strats.extend([f"openai_{model}_top_p={top_p}" for top_p in top_ps])
        return strats

    all_strategies = model_strats(["gpt-4o", "gpt-4o-mini"])
>>>>>>> 9a4f035c
    return _parse_env_list("STRATEGIES", all_strategies)


def _validate_strategy(strategy: str) -> tuple:
    """Validate and parse OpenAI strategy string."""
    try:
        provider, model_alias, config = strategy.split("_")
        config_type, config_value = config.split("=")

        if provider != "openai":
            raise ValueError(
                f"Invalid provider: {provider}. Only 'openai' is supported."
            )

        if model_alias not in VALID_MODELS["openai"]:
            raise ValueError(f"Invalid model alias: {model_alias}")

        if config_type not in ["temp", "top_p"]:
            raise ValueError(f"Invalid config type: {config_type}")

        actual_model = VALID_MODELS["openai"][model_alias]
        return actual_model, config_type, float(config_value)

    except (ValueError, KeyError) as e:
        raise ValueError(f"Invalid strategy format: {strategy}. Error: {str(e)}")


def _manuscripts():
    msids_with_ground_truth = set([f.stem for f in ground_truth_dir.glob("*.json")])
    msids_with_manuscript_archive = set([f.stem for f in manuscript_dir.glob("*.zip")])
    print("msids_with_ground_truth", msids_with_ground_truth)
    print("msids_with_manuscript_archive", msids_with_manuscript_archive)
    msids_with_both = msids_with_ground_truth.intersection(
        msids_with_manuscript_archive
    )
    return _parse_env_list("MANUSCRIPTS", list(sorted(msids_with_both)))


def _runs():
    runs = getenv("RUNS", "")
    try:
        n_runs = int(runs)
    except ValueError:
        print("Invalid RUNS value, using default of 2")
        n_runs = 2
    return range(n_runs)


def manuscript_fixtures():
    return [
        {
            "strategy": strategy,
            "run": run,
            "msid": msid,
        }
        for strategy in _strategies()
        for run in _runs()
        for msid in _manuscripts()
    ]


def figure_fixtures():
    return [
        {
            "strategy": strategy,
            "run": run,
            "msid": msid,
            "figure_label": figure_label,
        }
        for strategy in _strategies()
        for run in _runs()
        for msid in _manuscripts()
        for figure_label in [
            f["figure_label"] for f in _get_ground_truth(msid)["figures"]
        ]
    ]


########################################################################################
# Tests
########################################################################################


def _get_extractor(strategy):
<<<<<<< HEAD
    is_openai = "gpt" in strategy
    is_anthropic = "claude" in strategy

    config_id = "openai" if is_openai else "anthropic" if is_anthropic else strategy
    config = _get_base_config().get(config_id, {})

    if is_openai or is_anthropic:
        config_id = strategy.split("_")[1]
        if config_id.startswith("temp="):
            config["temperature"] = float(config_id.split("=")[1])
        elif config_id.startswith("top_p="):
            config["top_p"] = float(config_id.split("=")[1])

    if is_openai:
        extractor_cls = FigureCaptionExtractorGpt
    elif is_anthropic:
        extractor_cls = FigureCaptionExtractorClaude
    else:
        extractor_cls = {
            "regex": FigureCaptionExtractorRegex,
        }.get(strategy)
    return extractor_cls(config)
=======
    """Get OpenAI extractor with validated configuration."""
    model, config_type, config_value = _validate_strategy(strategy)
    config = _get_base_config()
    config = _configure_openai_settings(config, model, config_type, config_value)
    return FigureCaptionExtractorGpt(config)
>>>>>>> 9a4f035c


@lru_cache
def _extract_manuscript_content(msid, strategy):
    docx_path = _get_manuscript_path(msid)
    extractor = _get_extractor(strategy)
    return extractor._extract_docx_content(docx_path)


eval_base_dir = Path("data/eval")
cache_dir = eval_base_dir / "cache"


def _cache_file(task, strategy, msid, run):
    return cache_dir / f"{msid}_{strategy}_{run}_{task}.json"


def _get_cached_output(task, strategy, msid, run):
    cache_file = _cache_file(task, strategy, msid, run)
    try:
        with open(cache_file, "r") as f:
            return load(f)
    except FileNotFoundError:
        raise ValueError(f"Cache file not found: {cache_file}")


def _cache_output(task, strategy, msid, run, output):
    cache_file = _cache_file(task, strategy, msid, run)
    cache_file.parent.mkdir(exist_ok=True, parents=True)
    with open(cache_file, "w") as f:
        dump(output, f, indent=2)


def file_cache(task):
    def decorator(func):
        def wrapper(strategy, msid, run):
            try:
                cached_data = _get_cached_output(task, strategy, msid, run)
                print(f"Using cached {task} data for {strategy} {msid} {run}")
                return cached_data["input"], cached_data["output"]
            except ValueError:
                print(f"No cached {task} data found for {strategy} {msid} {run}")
                pass
            input_data, output_data = func(strategy, msid, run)
            _cache_output(
                task, strategy, msid, run, {"input": input_data, "output": output_data}
            )
            return input_data, output_data

        return wrapper

    return decorator


@file_cache("figure_legends")
def _extract_figure_legends_from_manuscript(strategy, msid, run):
    """Extract the figure legends section from a manuscript."""
    # Get manuscript content from docx
    manuscript_content = _extract_manuscript_content(msid, strategy)
    expected_figure_labels = _expected_figure_labels(msid)

    # Use raw manuscript content as input
    extractor = _get_extractor(strategy)
    expected_figure_count = len(expected_figure_labels)
    extracted_figures = extractor._locate_figure_captions(
        manuscript_content, expected_figure_count, expected_figure_labels
    )
    return manuscript_content, extracted_figures


@file_cache("figures")
def _extract_figures_from_figure_legends(strategy, msid, run):
    """
    Extract the figure captions from the figure legends section of a manuscript.

    Results are cached per strategy & manuscript as well as run to avoid re-extraction as much as possible, yet allow different runs.

    Returns a tuple of the input figure legends section and the figures extracted from it.
    The figure captions are returned as a dictionary like this:
    {
        "${figure_label}": {
            "figure_caption": "...",
            "caption_title": "...",
        },
        ...
    }
    """
    # Use ground truth figure legends as input instead of extracted ones
    figure_legends = _get_ground_truth(msid)["all_captions"]
    expected_figure_labels = _expected_figure_labels(msid)
    expected_figure_count = len(expected_figure_labels)

    extractor = _get_extractor(strategy)
    extracted_captions = extractor._extract_individual_captions(
        figure_legends,
        expected_figure_count,
        expected_figure_labels,
    )
    captions = extractor._parse_response(extracted_captions)

    return figure_legends, captions


def _fill_results_bag(
    results_bag,
    task: str,
    strategy: str = None,
    msid: str = None,
    run: int = None,
    figure_label: str = None,
    metrics: list = [],
    test_case: LLMTestCase = None,
    ai_response: str = None,
):
    """
    Fill the results bag with test metrics and metadata.

    Now includes additional scores for enhanced metrics (exact match and Jaccard similarity).
    """
    # Fill basic information
    results_bag.task = task
    results_bag.input = test_case.input
    results_bag.actual = test_case.actual_output
    results_bag.expected = test_case.expected_output
    results_bag.strategy = strategy
    results_bag.msid = msid
    results_bag.run = run
    results_bag.figure_label = figure_label
    results_bag.ai_response = ai_response

    # Process each metric
    for metric in metrics:
        # Calculate the main score
        score = metric.measure(test_case)

        # Store the main score and success status
        setattr(results_bag, metric.name, score)
        setattr(results_bag, f"{metric.name}_success", metric.is_successful())
        setattr(results_bag, f"{metric.name}_threshold", metric.threshold)

        # Store additional scores if available (for enhanced metrics)
        if hasattr(metric, "exact_match_score"):
            setattr(results_bag, f"{metric.name}_exact", metric.exact_match_score)

        if hasattr(metric, "jaccard_score"):
            setattr(results_bag, f"{metric.name}_jaccard", metric.jaccard_score)


@pytest.mark.parametrize(
    "strategy, msid, run",
    [(f["strategy"], f["msid"], f["run"]) for f in manuscript_fixtures()],
)
def test_extract_figure_legends_from_manuscript(strategy, msid, run, results_bag):
    """
    Test the extraction of the figure legends section from a manuscript.

    The extracted figure legends section is scored against the reference figure legends section.

    The test results are added to the results_bag for further processing in the synthesis step.
    """
    (
        manuscript_content,
        extracted_figure_legends,
    ) = _extract_figure_legends_from_manuscript(strategy, msid, run)
    expected_figure_legends = _get_ground_truth(msid)["all_captions"]

    test_case = LLMTestCase(
        input=manuscript_content,
        actual_output=extracted_figure_legends,
        expected_output=expected_figure_legends,
    )

    _fill_results_bag(
        results_bag,
        task="extract_figure_legends",
        strategy=strategy,
        msid=msid,
        run=run,
        metrics=_get_metrics(),
        test_case=test_case,
        ai_response=extracted_figure_legends,
    )
    assert_test(test_case, metrics=_get_metrics())


@pytest.mark.parametrize(
    "strategy, msid, run, figure_label",
    [
        (f["strategy"], f["msid"], f["run"], f["figure_label"])
        for f in figure_fixtures()
    ],
)
def test_extract_figures_from_figure_legends(
    strategy, msid, run, figure_label, results_bag
):
    """
    Test the extraction of individual figures from the figure legends section of a manuscript.

    The extracted figure labels must match the reference figure labels.
    The test results are added to the results_bag for further processing in the synthesis step.
    """
    # Use ground truth figure legends as input
    figure_legends = _get_ground_truth(msid)["all_captions"]
    _, extracted_figures = _extract_figures_from_figure_legends(strategy, msid, run)

    actual_figure_title = (
        extracted_figures[figure_label]["title"]
        if figure_label in extracted_figures
        else ""
    )

    # Compare against ground truth title
    ground_truth = _get_ground_truth(msid)
    expected_figure_title = next(
        f["caption_title"]
        for f in ground_truth["figures"]
        if f["figure_label"] == figure_label
    )

    test_case = LLMTestCase(
        input=figure_legends,
        actual_output=actual_figure_title,
        expected_output=expected_figure_title,
    )

    _fill_results_bag(
        results_bag,
        task="extract_figure_title",
        strategy=strategy,
        msid=msid,
        run=run,
        figure_label=figure_label,
        metrics=_get_metrics(),
        test_case=test_case,
        ai_response=actual_figure_title,
    )

    assert figure_label in extracted_figures
    assert_test(test_case, metrics=_get_metrics())


@pytest.mark.parametrize(
    "strategy, msid, run, figure_label",
    [
        (f["strategy"], f["msid"], f["run"], f["figure_label"])
        for f in figure_fixtures()
    ],
)
def test_extract_figure_titles_from_figure_legends(
    strategy, msid, run, figure_label, results_bag
):
    """
    Test the extraction of a single figure title from the figure legends section of a manuscript.

    The extracted figure title is scored against the reference figure title.
    The test passes if the score is above a threshold.

    The test results are added to the results_bag for further processing in the synthesis step.
    """
    """Test extraction of figure titles using ground truth legends."""
    # Use ground truth figure legends as input
    figure_legends = _get_ground_truth(msid)["all_captions"]
    _, extracted_figures = _extract_figures_from_figure_legends(strategy, msid, run)

    actual_figure_caption = (
        extracted_figures[figure_label]["caption"]
        if figure_label in extracted_figures
        else ""
    )

    # Compare against ground truth caption
    ground_truth = _get_ground_truth(msid)
    expected_figure_caption = next(
        f["figure_caption"]
        for f in ground_truth["figures"]
        if f["figure_label"] == figure_label
    )

    test_case = LLMTestCase(
        input=figure_legends,
        actual_output=actual_figure_caption,
        expected_output=expected_figure_caption,
    )

    _fill_results_bag(
        results_bag,
        task="extract_figure_caption",
        strategy=strategy,
        msid=msid,
        run=run,
        figure_label=figure_label,
        metrics=_get_metrics(),
        test_case=test_case,
        ai_response=actual_figure_caption,
    )

    assert figure_label in extracted_figures
    assert_test(test_case, metrics=_get_metrics())


@pytest.mark.parametrize(
    "strategy, msid, run, figure_label",
    [
        (f["strategy"], f["msid"], f["run"], f["figure_label"])
        for f in figure_fixtures()
    ],
)
def test_extract_figure_captions_from_figure_legends(
    strategy, msid, run, figure_label, results_bag
):
    """
    Test the extraction of a single figure caption from the figure legends section of a manuscript.

    The extracted figure caption is scored against the reference figure caption.
    The test passes if the score is above a threshold.

    The test results are added to the results_bag for further processing in the synthesis step.
    """
    # Use ground truth figure legends as input
    figure_legends = _get_ground_truth(msid)["all_captions"]
    _, extracted_figures = _extract_figures_from_figure_legends(strategy, msid, run)

    actual_figure_caption = (
        extracted_figures[figure_label]["caption"]
        if figure_label in extracted_figures
        else ""
    )

    # Compare against ground truth caption
    ground_truth = _get_ground_truth(msid)
    expected_figure_caption = next(
        f["figure_caption"]
        for f in ground_truth["figures"]
        if f["figure_label"] == figure_label
    )

    test_case = LLMTestCase(
        input=figure_legends,
        actual_output=actual_figure_caption,
        expected_output=expected_figure_caption,
    )

    _fill_results_bag(
        results_bag,
        task="extract_figure_caption",
        strategy=strategy,
        msid=msid,
        run=run,
        figure_label=figure_label,
        metrics=_get_metrics(),
        test_case=test_case,
        ai_response=actual_figure_caption,
    )

    assert figure_label in extracted_figures
    assert_test(test_case, metrics=_get_metrics())


########################################################################################
# Panel SourceData Assignement
########################################################################################


class PanelSourceMatchMetric(BaseMetric):
    """Metric to evaluate panel source data assignment accuracy at figure level."""

    def __init__(self, score_type: str = "panel_accuracy", threshold: float = 0.8):
        self.score_type = score_type
        self.threshold = threshold
        self.success = False
        self.score = 0.0
        self.exact_match_score = 0.0
        self.jaccard_score = 0.0

    def _calculate_panel_scores(
        self, expected_panel: Dict, actual_panel: Dict
    ) -> Tuple[float, float]:
        """Calculate both exact match and Jaccard similarity for a panel."""
        expected_files = set(expected_panel.get("sd_files", []))
        actual_files = set(actual_panel.get("sd_files", []))

        # Exact match score (1 if sets are identical, 0 otherwise)
        exact_match = 1.0 if expected_files == actual_files else 0.0

        # Jaccard similarity score
        jaccard = calculate_jaccard_similarity(expected_files, actual_files)

        return exact_match, jaccard

    def measure(self, test_case: LLMTestCase) -> float:
        """
        Measure accuracy of panel source assignments using both exact matches and Jaccard similarity.
        Returns a combined score between 0-1.
        """
        try:
            expected_data = loads(test_case.expected_output)
            actual_data = loads(test_case.actual_output)

            total_figures = 0
            exact_match_sum = 0
            jaccard_sum = 0

            # Track detailed metrics
            figure_metrics = {}

            for expected_figure in expected_data:
                figure_label = expected_figure["figure_label"]
                total_figures += 1

                actual_figure = next(
                    (f for f in actual_data if f["figure_label"] == figure_label), None
                )

                if not actual_figure:
                    logger.warning(
                        f"No matching actual figure found for {figure_label}"
                    )
                    figure_metrics[figure_label] = {"exact_match": 0.0, "jaccard": 0.0}
                    continue

                # Process panels
                figure_exact_matches = []
                figure_jaccard_scores = []

                # Match panels
                expected_panels = expected_figure.get("panels", [])
                actual_panels = actual_figure.get("panels", [])

                for expected_panel in expected_panels:
                    expected_label = expected_panel["panel_label"]
                    actual_panel = next(
                        (
                            p
                            for p in actual_panels
                            if p["panel_label"] == expected_label
                        ),
                        None,
                    )

                    if actual_panel:
                        exact_match, jaccard = self._calculate_panel_scores(
                            expected_panel, actual_panel
                        )
                        figure_exact_matches.append(exact_match)
                        figure_jaccard_scores.append(jaccard)
                    else:
                        figure_exact_matches.append(0.0)
                        figure_jaccard_scores.append(0.0)

                # Handle unassigned files
                expected_unassigned = set(
                    expected_figure.get("unassigned_sd_files", [])
                )
                actual_unassigned = set(actual_figure.get("unassigned_sd_files", []))

                unassigned_exact = (
                    1.0 if expected_unassigned == actual_unassigned else 0.0
                )
                unassigned_jaccard = calculate_jaccard_similarity(
                    expected_unassigned, actual_unassigned
                )

                if expected_unassigned or actual_unassigned:
                    figure_exact_matches.append(unassigned_exact)
                    figure_jaccard_scores.append(unassigned_jaccard)

                # Calculate figure-level scores
                figure_exact_match = (
                    np.mean(figure_exact_matches) if figure_exact_matches else 0.0
                )
                figure_jaccard = (
                    np.mean(figure_jaccard_scores) if figure_jaccard_scores else 0.0
                )

                exact_match_sum += figure_exact_match
                jaccard_sum += figure_jaccard

                figure_metrics[figure_label] = {
                    "exact_match": figure_exact_match,
                    "jaccard": figure_jaccard,
                }

                logger.info(
                    f"Figure {figure_label}: Exact={figure_exact_match:.2f}, "
                    f"Jaccard={figure_jaccard:.2f}"
                )

            # Calculate overall scores
            self.exact_match_score = (
                exact_match_sum / total_figures if total_figures > 0 else 0.0
            )
            self.jaccard_score = (
                jaccard_sum / total_figures if total_figures > 0 else 0.0
            )

            # Combined score (equal weighting)
            self.score = (self.exact_match_score + self.jaccard_score) / 2
            self.success = self.score >= self.threshold

            # Log detailed metrics
            logger.info("\nDetailed Metrics:")
            for fig_label, metrics in figure_metrics.items():
                logger.info(
                    f"{fig_label}: Exact={metrics['exact_match']:.2f}, "
                    f"Jaccard={metrics['jaccard']:.2f}"
                )
            logger.info(
                f"\nOverall scores - Exact: {self.exact_match_score:.2f}, "
                f"Jaccard: {self.jaccard_score:.2f}, "
                f"Combined: {self.score:.2f}"
            )

            return self.score

        except Exception as e:
            logger.error(
                f"Error measuring panel source assignments: {str(e)}", exc_info=True
            )
            self.score = 0.0
            self.exact_match_score = 0.0
            self.jaccard_score = 0.0
            self.success = False
            return self.score

    async def a_measure(self, test_case: LLMTestCase):
        return self.measure(test_case)

    def is_successful(self):
        return self.success

    @property
    def name(self):
        return f"panel_source_{self.score_type}"


def _get_panel_source_metrics():
    """Get metrics for evaluating panel source assignments."""
    return [
        PanelSourceMatchMetric(score_type="manuscript_accuracy", threshold=0.8),
        # You might want to add RougeMetric and BleuMetric here if you want those scores too
        RougeMetric(score_type="rougeL"),
        BleuMetric(bleu_type="bleu1"),
    ]


def _get_panel_source_assigner(strategy):
    """Get panel source assigner with validated configuration."""
    model, config_type, config_value = _validate_strategy(strategy)
    config = _get_base_config()
    config = _configure_openai_settings(config, model, config_type, config_value)
    return PanelSourceAssigner(config)


@file_cache("panel_source_assignment")
def _assign_panel_sources(strategy, msid, run):
    """Process panel source assignment with caching, returning only essential data."""
    # Get ground truth figures and setup
    ground_truth = _get_ground_truth(msid)
    extract_dir = manuscript_dir / msid

    # Create test figures with ground truth panels
    test_figures = []
    for expected_figure in ground_truth["figures"]:
        # Create panels with necessary information
        panels = []
        for p in expected_figure.get("panels", []):
            panel = Panel(
                panel_label=p["panel_label"],
                panel_caption=p["panel_caption"],
                panel_bbox=[0, 0, 1, 1],  # Dummy bbox
                confidence=1.0,
                sd_files=[],
                ai_response="",
            )
            panels.append(panel)

        # Get source data paths
        sd_files = expected_figure.get("sd_files", [])
        full_sd_files = [full_path(str(extract_dir), f) for f in sd_files]

        test_figure = Figure(
            figure_label=expected_figure["figure_label"],
            img_files=expected_figure.get("img_files", []),
            sd_files=sd_files,
            _full_sd_files=full_sd_files,
            panels=panels,
            unassigned_sd_files=[],
            figure_caption=expected_figure["figure_caption"],
            caption_title=expected_figure.get("caption_title", ""),
        )
        test_figures.append(test_figure)

    # Configure and run source assigner
    config = _get_base_config()
    config["extract_dir"] = str(extract_dir)
    assigner = PanelSourceAssigner(config)

    # Process each figure
    processed_figures = []
    for figure in test_figures:
        if (
            figure.figure_caption
            and figure.figure_caption != "Figure caption not found."
        ):
            try:
                processed_figure = assigner.assign_panel_source(figure)
                processed_figures.append(processed_figure)
            except Exception as e:
                logger.error(
                    f"Error assigning sources for figure {figure.figure_label}: {str(e)}"
                )
                processed_figures.append(figure)
        else:
            processed_figures.append(figure)

    # Format only the essential data we need for scoring
    actual_output = [
        {
            "figure_label": fig.figure_label,
            "panels": [
                {"panel_label": p.panel_label, "sd_files": p.sd_files}
                for p in fig.panels
            ],
            "unassigned_sd_files": fig.unassigned_sd_files,
        }
        for fig in processed_figures
    ]

    expected_output = [
        {
            "figure_label": fig["figure_label"],
            "panels": [
                {"panel_label": p["panel_label"], "sd_files": p.get("sd_files", [])}
                for p in fig.get("panels", [])
            ],
            "unassigned_sd_files": fig.get("unassigned_sd_files", []),
        }
        for fig in ground_truth["figures"]
    ]

    # Return only the minimal input context and the formatted outputs
    # We don't need to cache the entire ZipStructure
    minimal_input = {"manuscript_id": msid, "processed_figures": len(processed_figures)}

    return minimal_input, (actual_output, expected_output)


@pytest.mark.parametrize(
    "strategy, msid, run",
<<<<<<< HEAD
    [
        (f["strategy"], f["msid"], f["run"])
        for f in manuscript_fixtures()
        if "gpt" in f["strategy"]
    ],
=======
    [(f["strategy"], f["msid"], f["run"]) for f in manuscript_fixtures()],
>>>>>>> 9a4f035c
)
def test_panel_source_assignment(strategy, msid, run, results_bag):
    """Test panel source data assignment accuracy using ground truth data."""
    try:
        minimal_input, (actual_output, expected_output) = _assign_panel_sources(
            strategy, msid, run
        )

<<<<<<< HEAD
        # Convert outputs to JSON strings for test case
=======
>>>>>>> 9a4f035c
        actual_json = dumps(actual_output)
        expected_json = dumps(expected_output)

        test_case = LLMTestCase(
            input=dumps(minimal_input),
            actual_output=actual_json,
            expected_output=expected_json,
        )

        _fill_results_bag(
            results_bag,
            task="panel_source_assignment",
            strategy=strategy,
            msid=msid,
            run=run,
            metrics=_get_panel_source_metrics(),
            test_case=test_case,
            ai_response=actual_json,
        )

        assert_test(test_case, metrics=_get_panel_source_metrics())

    except Exception as e:
        logger.error(f"Error in panel source assignment test: {str(e)}", exc_info=True)
        raise


########################################################################################
# Data availability test
########################################################################################
class DataSourceAccuracyMetric(BaseMetric):
    """Metric to evaluate accuracy of data source extraction."""

    def __init__(self, threshold: float = 0.8):
        self.threshold = threshold
        self.success = False
        self.score = 0.0
        self.exact_match_score = 0.0
        self.jaccard_score = 0.0

    def _source_to_tuple(self, source: Dict) -> Tuple[str, str]:
        """Convert source dict to tuple for comparison."""
        return (
            source.get("database", "").lower().strip(),
            source.get("accession_number", "").lower().strip(),
        )

    def _calculate_source_similarity(self, source1: Dict, source2: Dict) -> float:
        """Calculate similarity between two sources using combined field matching."""
        # Get normalized values
        db1 = source1.get("database", "").lower().strip()
        db2 = source2.get("database", "").lower().strip()
        acc1 = source1.get("accession_number", "").lower().strip()
        acc2 = source2.get("accession_number", "").lower().strip()

        # Calculate Jaccard similarity for each field
        db_jaccard = calculate_jaccard_similarity(set(db1.split()), set(db2.split()))
        acc_jaccard = calculate_jaccard_similarity(set(acc1.split()), set(acc2.split()))

        # Return average similarity
        return (db_jaccard + acc_jaccard) / 2

    def measure(self, test_case: LLMTestCase) -> float:
        """
        Measure accuracy of data source extraction using both exact matches and Jaccard similarity.
        """
        try:
            expected_sources = loads(test_case.expected_output)
            actual_sources = loads(test_case.actual_output)

            if not expected_sources:
                self.score = 1.0 if not actual_sources else 0.0
                self.exact_match_score = self.score
                self.jaccard_score = self.score
                self.success = self.score >= self.threshold
                return self.score

            # Exact matching
            exact_matches = 0
            for expected in expected_sources:
                expected_tuple = self._source_to_tuple(expected)
                for actual in actual_sources:
                    if self._source_to_tuple(actual) == expected_tuple:
                        exact_matches += 1
                        break

            # Jaccard similarity matching
            source_similarities = []
            for expected in expected_sources:
                # Find best matching source
                max_similarity = 0.0
                for actual in actual_sources:
                    similarity = self._calculate_source_similarity(expected, actual)
                    max_similarity = max(max_similarity, similarity)
                source_similarities.append(max_similarity)

            # Calculate scores
            self.exact_match_score = exact_matches / len(expected_sources)
            self.jaccard_score = sum(source_similarities) / len(expected_sources)

            # Combined score (equal weighting)
            self.score = (self.exact_match_score + self.jaccard_score) / 2
            self.success = self.score >= self.threshold

            # Log detailed metrics
            logger.info("\nData Source Metrics:")
            logger.info(f"Exact Match Score: {self.exact_match_score:.2f}")
            logger.info(f"Jaccard Score: {self.jaccard_score:.2f}")
            logger.info(f"Combined Score: {self.score:.2f}")

            return self.score

        except Exception as e:
            logger.error(f"Error measuring data source accuracy: {str(e)}")
            self.score = 0.0
            self.exact_match_score = 0.0
            self.jaccard_score = 0.0
            self.success = False
            return self.score

    async def a_measure(self, test_case: LLMTestCase):
        return self.measure(test_case)

    def is_successful(self):
        return self.success

    @property
    def name(self):
        return "data_source_accuracy"


def _get_data_availability_metrics():
    """Get metrics for evaluating data availability text extraction."""
    return [
        RougeMetric(score_type=rouge_type)
        for rouge_type in ["rouge1", "rouge2", "rougeL"]
    ] + [
        BleuMetric(bleu_type=bleu_type)
        for bleu_type in ["bleu1", "bleu2", "bleu3", "bleu4"]
    ]


def _get_data_sources_metrics():
    """Get metrics for evaluating data source extraction accuracy."""
    return [
        DataSourceAccuracyMetric(threshold=0.8),
        # You might want to add RougeMetric and BleuMetric here if you want those scores too
        RougeMetric(score_type="rougeL"),
        BleuMetric(bleu_type="bleu1"),
    ]

<<<<<<< HEAD

def _get_data_availability_extractor(strategy):
    """
    Get GPT-based data availability extractor with appropriate configuration.

    Args:
        strategy (str): The strategy name (e.g., 'gpt-4o_temp=0')

    Returns:
        DataAvailabilityExtractorGPT: Configured GPT extractor instance

    Raises:
        ValueError: If strategy is not a GPT-based strategy
    """
    if "gpt" not in strategy:
        raise ValueError(
            f"Only GPT strategies supported for data availability extraction. Got: {strategy}"
        )
=======
>>>>>>> 9a4f035c

def _get_data_availability_extractor(strategy):
    """Get data availability extractor with validated configuration."""
    model, config_type, config_value = _validate_strategy(strategy)
    config = _get_base_config()
<<<<<<< HEAD

    # Configure temperature or top_p if specified in strategy
    config_id = strategy.split("_")[1]
    if config_id.startswith("temp="):
        config["openai"]["temperature"] = float(config_id.split("=")[1])
    elif config_id.startswith("top_p="):
        config["openai"]["top_p"] = float(config_id.split("=")[1])
=======
    config = _configure_openai_settings(config, model, config_type, config_value)
>>>>>>> 9a4f035c

    return DataAvailabilityExtractorGPT(config)


@file_cache("data_availability")
def _extract_data_availability(strategy, msid, run):
    """Extract full data availability with caching."""
    manuscript_content = _extract_manuscript_content(msid, strategy)

    extractor = _get_data_availability_extractor(strategy)
    result = extractor.extract_data_availability(manuscript_content)
    section_text = result.get("section_text", "")
    data_sources = result.get("data_sources", [])

    return manuscript_content, (section_text, data_sources)


@file_cache("data_availability_section")
def _extract_data_availability_section(strategy, msid, run):
    """Extract just the data availability section from manuscript with caching."""
    manuscript_content = _extract_manuscript_content(msid, strategy)

    extractor = _get_data_availability_extractor(strategy)
    section_text = extractor._locate_data_availability_section(manuscript_content)

    return manuscript_content, section_text


@file_cache("data_sources")
def _extract_data_sources(strategy, msid, run):
    """Extract data sources from the data availability section with caching."""
    # Use ground truth section text as input to isolate source extraction capability
    ground_truth = _get_ground_truth(msid)
    section_text = ground_truth.get("data_availability", {}).get("section_text", "")

    extractor = _get_data_availability_extractor(strategy)
    extracted_sources = extractor._extract_data_records(section_text)

    return section_text, extracted_sources


@pytest.mark.parametrize(
    "strategy, msid, run",
    [
<<<<<<< HEAD
        (f["strategy"], f["msid"], f["run"])
        for f in manuscript_fixtures()
        if "gpt" in f["strategy"]
    ],
=======
        (f["strategy"], f["msid"], f["run"]) for f in manuscript_fixtures()
    ],  # Remove the if "gpt" filter
>>>>>>> 9a4f035c
)
def test_extract_data_availability_section(strategy, msid, run, results_bag):
    """Test extraction of the data availability section from manuscripts."""
    try:
        manuscript_content, extracted_section = _extract_data_availability_section(
            strategy, msid, run
        )

        # Get expected section from ground truth
        ground_truth = _get_ground_truth(msid)
        expected_section = ground_truth.get("data_availability", {}).get(
            "section_text", ""
        )

        test_case = LLMTestCase(
            input=manuscript_content,
            actual_output=extracted_section,
            expected_output=expected_section,
        )

        _fill_results_bag(
            results_bag,
            task="extract_data_availability_section",
            strategy=strategy,
            msid=msid,
            run=run,
            metrics=_get_data_availability_metrics(),
            test_case=test_case,
            ai_response=extracted_section,
        )

        assert_test(test_case, metrics=_get_data_availability_metrics())

    except Exception as e:
        logger.error(
            f"Error testing data availability section extraction: {str(e)}",
            exc_info=True,
        )
        raise


@pytest.mark.parametrize(
    "strategy, msid, run",
    [
<<<<<<< HEAD
        (f["strategy"], f["msid"], f["run"])
        for f in manuscript_fixtures()
        if "gpt" in f["strategy"]
    ],
=======
        (f["strategy"], f["msid"], f["run"]) for f in manuscript_fixtures()
    ],  # Remove the if "gpt" filter
>>>>>>> 9a4f035c
)
def test_extract_data_sources(strategy, msid, run, results_bag):
    """Test extraction of data sources from data availability section."""
    try:
        section_text, extracted_sources = _extract_data_sources(strategy, msid, run)

        # Get expected sources from ground truth
        ground_truth = _get_ground_truth(msid)
        expected_sources = ground_truth.get("data_availability", {}).get(
            "data_sources", []
        )

        # Convert to JSON strings for comparison
        extracted_json = dumps(extracted_sources)
        expected_json = dumps(expected_sources)

        test_case = LLMTestCase(
            input=section_text,
            actual_output=extracted_json,
            expected_output=expected_json,
        )

        _fill_results_bag(
            results_bag,
            task="extract_data_sources",
            strategy=strategy,
            msid=msid,
            run=run,
            metrics=_get_data_sources_metrics(),
            test_case=test_case,
            ai_response=extracted_json,
        )

        assert_test(test_case, metrics=_get_data_sources_metrics())

    except Exception as e:
        logger.error(f"Error testing data source extraction: {str(e)}", exc_info=True)
        raise


########################################################################################
# Report generation
########################################################################################


def test_synthesis(module_results_df):
    """
    This test mostly dumps the individual test results to a JSON file and prints a summary.

    Needs to be last in the test file to be executed last.
    """
    if module_results_df.empty:
        return

    # add a timestamp to the results
    ts = datetime.now()
    module_results_df = module_results_df.assign(timestamp=ts)

    # dump everything related to the test run to its own directory
    results_dir = eval_base_dir / ts.strftime("%Y-%m-%d_%H-%M-%S")
    results_dir.mkdir(exist_ok=True, parents=True)

    # results to JSON
    results_file = results_dir / "results.json"
    module_results_df.to_json(results_file, orient="records")

    # move test run cache to directory
    cache_dir.rename(results_dir / "cache")

    # run eval notebook on the results
    eval_notebook = "results.ipynb"
    output_notebook = results_dir / eval_notebook
    pm.execute_notebook(
        eval_notebook,
        output_notebook,
        parameters=dict(results_file=str(results_file.resolve())),
    )

    print("\n   results written to:", results_file)
    print("\n   summary:\n")
    summary_df = (
        module_results_df[["task", "strategy", "bleu1"]]
        .groupby(["task", "strategy"])
        .describe()
    )
    print(tabulate(summary_df, headers="keys", tablefmt="pretty"))<|MERGE_RESOLUTION|>--- conflicted
+++ resolved
@@ -20,22 +20,10 @@
 from soda_curation.config import load_config
 from soda_curation.data_availability.data_availability_openai import (
     DataAvailabilityExtractorGPT,
-<<<<<<< HEAD
-)
-from soda_curation.pipeline.extract_captions.extract_captions_claude import (
-    FigureCaptionExtractorClaude,
-=======
->>>>>>> 9a4f035c
 )
 from soda_curation.pipeline.extract_captions.extract_captions_openai import (
     FigureCaptionExtractorGpt,
 )
-<<<<<<< HEAD
-from soda_curation.pipeline.extract_captions.extract_captions_regex import (
-    FigureCaptionExtractorRegex,
-)
-=======
->>>>>>> 9a4f035c
 from src.soda_curation.pipeline.assign_panel_source.assign_panel_source import (
     PanelSourceAssigner,
 )
@@ -240,16 +228,6 @@
 
 
 def _strategies():
-<<<<<<< HEAD
-    def model_strats(model, temps=["0", "0.1", "0.5"], top_ps=["0", "0.1", "0.5"]):
-        return [f"{model}_temp={temp}" for temp in temps] + [
-            f"{model}_top_p={top_p}" for top_p in top_ps
-        ]
-
-    all_strategies = (
-        ["regex"] + model_strats("gpt-4o") + model_strats("claude-3-5-sonnet")
-    )
-=======
     """Return list of OpenAI model strategies to test."""
 
     def model_strats(models, temps=["0.1", "0.5"], top_ps=["0", "1."]):
@@ -260,7 +238,6 @@
         return strats
 
     all_strategies = model_strats(["gpt-4o", "gpt-4o-mini"])
->>>>>>> 9a4f035c
     return _parse_env_list("STRATEGIES", all_strategies)
 
 
@@ -345,36 +322,11 @@
 
 
 def _get_extractor(strategy):
-<<<<<<< HEAD
-    is_openai = "gpt" in strategy
-    is_anthropic = "claude" in strategy
-
-    config_id = "openai" if is_openai else "anthropic" if is_anthropic else strategy
-    config = _get_base_config().get(config_id, {})
-
-    if is_openai or is_anthropic:
-        config_id = strategy.split("_")[1]
-        if config_id.startswith("temp="):
-            config["temperature"] = float(config_id.split("=")[1])
-        elif config_id.startswith("top_p="):
-            config["top_p"] = float(config_id.split("=")[1])
-
-    if is_openai:
-        extractor_cls = FigureCaptionExtractorGpt
-    elif is_anthropic:
-        extractor_cls = FigureCaptionExtractorClaude
-    else:
-        extractor_cls = {
-            "regex": FigureCaptionExtractorRegex,
-        }.get(strategy)
-    return extractor_cls(config)
-=======
     """Get OpenAI extractor with validated configuration."""
     model, config_type, config_value = _validate_strategy(strategy)
     config = _get_base_config()
     config = _configure_openai_settings(config, model, config_type, config_value)
     return FigureCaptionExtractorGpt(config)
->>>>>>> 9a4f035c
 
 
 @lru_cache
@@ -1024,15 +976,7 @@
 
 @pytest.mark.parametrize(
     "strategy, msid, run",
-<<<<<<< HEAD
-    [
-        (f["strategy"], f["msid"], f["run"])
-        for f in manuscript_fixtures()
-        if "gpt" in f["strategy"]
-    ],
-=======
     [(f["strategy"], f["msid"], f["run"]) for f in manuscript_fixtures()],
->>>>>>> 9a4f035c
 )
 def test_panel_source_assignment(strategy, msid, run, results_bag):
     """Test panel source data assignment accuracy using ground truth data."""
@@ -1041,10 +985,6 @@
             strategy, msid, run
         )
 
-<<<<<<< HEAD
-        # Convert outputs to JSON strings for test case
-=======
->>>>>>> 9a4f035c
         actual_json = dumps(actual_output)
         expected_json = dumps(expected_output)
 
@@ -1196,43 +1136,12 @@
         BleuMetric(bleu_type="bleu1"),
     ]
 
-<<<<<<< HEAD
-
-def _get_data_availability_extractor(strategy):
-    """
-    Get GPT-based data availability extractor with appropriate configuration.
-
-    Args:
-        strategy (str): The strategy name (e.g., 'gpt-4o_temp=0')
-
-    Returns:
-        DataAvailabilityExtractorGPT: Configured GPT extractor instance
-
-    Raises:
-        ValueError: If strategy is not a GPT-based strategy
-    """
-    if "gpt" not in strategy:
-        raise ValueError(
-            f"Only GPT strategies supported for data availability extraction. Got: {strategy}"
-        )
-=======
->>>>>>> 9a4f035c
 
 def _get_data_availability_extractor(strategy):
     """Get data availability extractor with validated configuration."""
     model, config_type, config_value = _validate_strategy(strategy)
     config = _get_base_config()
-<<<<<<< HEAD
-
-    # Configure temperature or top_p if specified in strategy
-    config_id = strategy.split("_")[1]
-    if config_id.startswith("temp="):
-        config["openai"]["temperature"] = float(config_id.split("=")[1])
-    elif config_id.startswith("top_p="):
-        config["openai"]["top_p"] = float(config_id.split("=")[1])
-=======
     config = _configure_openai_settings(config, model, config_type, config_value)
->>>>>>> 9a4f035c
 
     return DataAvailabilityExtractorGPT(config)
 
@@ -1277,15 +1186,8 @@
 @pytest.mark.parametrize(
     "strategy, msid, run",
     [
-<<<<<<< HEAD
-        (f["strategy"], f["msid"], f["run"])
-        for f in manuscript_fixtures()
-        if "gpt" in f["strategy"]
-    ],
-=======
         (f["strategy"], f["msid"], f["run"]) for f in manuscript_fixtures()
     ],  # Remove the if "gpt" filter
->>>>>>> 9a4f035c
 )
 def test_extract_data_availability_section(strategy, msid, run, results_bag):
     """Test extraction of the data availability section from manuscripts."""
@@ -1330,15 +1232,8 @@
 @pytest.mark.parametrize(
     "strategy, msid, run",
     [
-<<<<<<< HEAD
-        (f["strategy"], f["msid"], f["run"])
-        for f in manuscript_fixtures()
-        if "gpt" in f["strategy"]
-    ],
-=======
         (f["strategy"], f["msid"], f["run"]) for f in manuscript_fixtures()
     ],  # Remove the if "gpt" filter
->>>>>>> 9a4f035c
 )
 def test_extract_data_sources(strategy, msid, run, results_bag):
     """Test extraction of data sources from data availability section."""
