"""
This module defines the base classes and data structures for representing and processing
the structure of ZIP files containing manuscript data.
"""

import json
import logging
import os
from abc import ABC, abstractmethod
from dataclasses import dataclass, field
from typing import Any, Dict, List, Optional

logger = logging.getLogger(__name__)


def full_path(extract_dir: str, file_path: str) -> str:
    return os.path.join(extract_dir, file_path)


@dataclass
class Panel:
    """
    Represents a panel within a figure.

    Attributes:
        panel_label (str): The label of the panel (e.g., "A", "B", "C").
        panel_caption (str): The caption specific to this panel.
        panel_bbox (List[float]): Bounding box coordinates of the panel [x1, y1, x2, y2].
        confidence (float): Confidence of the object detection algorithm.
        ai_response (Optional[str]): The raw AI response for this panel.
        sd_files (List[str]): Source data files for the panel.
    """

    panel_label: str
    panel_caption: str
    panel_bbox: List[float] = field(default_factory=list)
    confidence: float = 0.0
    ai_response: Optional[str] = None
    sd_files: List[str] = field(default_factory=list)


@dataclass
class Figure:
    """
    Represents a figure in the manuscript.

    Attributes:
        figure_label (str): The label of the figure (e.g., "Figure 1", "EV1").
        img_files (List[str]): List of image file paths associated with the figure.
        sd_files (List[str]): List of source data file paths associated with the figure.
        figure_caption (str): The caption of the figure.
        panels (List[Panel]): List of Panel objects representing individual panels.
        duplicated_panels (str): Flag indicating if panels are duplicated.
        ai_response_panel_source_assign (Optional[str]): AI response for panel source assignment.
        possible_hallucination (bool): Flag indicating if caption might be hallucinated.
        unassigned_sd_files (List[str]): Source data files not assigned to specific panels.
        _full_img_files (List[str]): Full paths to image files.
        _full_sd_files (List[str]): Full paths to source data files.
    """

    figure_label: str
    img_files: List[str]
    sd_files: List[str]
    panels: List[Panel] = field(default_factory=list)
    unassigned_sd_files: List[str] = field(default_factory=list)
    _full_img_files: List[str] = field(default_factory=list)
    _full_sd_files: List[str] = field(default_factory=list)
    duplicated_panels: str = "false"
    ai_response_panel_source_assign: Optional[str] = None
    figure_caption: str = ""
    caption_title: str = ""  # New field for the figure caption title


@dataclass
class TokenUsage:
    """Represents token usage for a specific AI operation."""

    prompt_tokens: int = 0
    completion_tokens: int = 0
    total_tokens: int = 0
    cost: float = 0.0


@dataclass
class ProcessingCost:
    """Tracks token usage and costs across different processing steps."""

    extract_sections: TokenUsage = field(default_factory=TokenUsage)
    extract_individual_captions: TokenUsage = field(default_factory=TokenUsage)
    assign_panel_source: TokenUsage = field(default_factory=TokenUsage)
    match_caption_panel: TokenUsage = field(default_factory=TokenUsage)
<<<<<<< HEAD
    extract_data_sources: TokenUsage = field(default_factory=TokenUsage)
=======
    assign_source_data: TokenUsage = field(default_factory=TokenUsage)
>>>>>>> 061802a8
    total: TokenUsage = field(default_factory=TokenUsage)


@dataclass
class ZipStructure:
    """
    Represents the structure of a ZIP file containing manuscript data.

    Attributes:
        manuscript_id (str): The identifier of the manuscript.
        xml (str): Path to the XML file.
        docx (str): Path to the DOCX file.
        pdf (str): Path to the PDF file.
        appendix (List[str]): List of paths to appendix files.
        figures (List[Figure]): List of Figure objects.
        errors (List[str]): List of errors encountered during processing.
        ai_response (Optional[str]): The raw AI response for figure extraction.
        non_associated_sd_files (List[str]): List of non-associated source data files.
        _full_docx (str): Full path to DOCX file.
        _full_pdf (str): Full path to PDF file.
        _full_appendix (List[str]): Full paths to appendix files.
    """

    appendix: List[str] = field(default_factory=list)
    figures: List[Figure] = field(default_factory=list)
    errors: List[str] = field(default_factory=list)
    non_associated_sd_files: List[str] = field(default_factory=list)
    _full_appendix: List[str] = field(default_factory=list)
    ai_config: Dict[str, Any] = field(default_factory=dict)
    data_availability: Dict = field(default_factory=dict)
    manuscript_id: str = ""
    xml: str = ""
    docx: str = ""
    pdf: str = ""
    ai_response_locate_captions: Optional[str] = None
    ai_response_extract_individual_captions: Optional[str] = ""
    cost: ProcessingCost = field(default_factory=ProcessingCost)
    _full_docx: str = ""
    _full_pdf: str = ""
    ai_provider: str = ""
    cost: ProcessingCost = field(default_factory=ProcessingCost)

    def __post_init__(self):
        """Initialize any attributes that might be missing."""
        if not hasattr(self, "_full_appendix"):
            self._full_appendix = []

    def update_total_cost(self):
        """Update total cost by summing all processing steps."""
        total = self.cost.total

        # Reset total values first
        total.prompt_tokens = 0
        total.completion_tokens = 0
        total.total_tokens = 0
        total.cost = 0.0

        # Add up each component
        for component in [
            self.cost.extract_sections,
            self.cost.extract_individual_captions,
            self.cost.assign_panel_source,
            self.cost.match_caption_panel,
<<<<<<< HEAD
            self.cost.extract_data_sources,
=======
            self.cost.assign_source_data,
>>>>>>> 061802a8
        ]:
            total.prompt_tokens += component.prompt_tokens
            total.completion_tokens += component.completion_tokens
            total.total_tokens += component.total_tokens
            total.cost += component.cost

        # Verify total_tokens equals sum of prompt and completion
        total.total_tokens = total.prompt_tokens + total.completion_tokens


class CustomJSONEncoder(json.JSONEncoder):
    """Custom JSON encoder for ZipStructure and related objects."""

    def default(self, obj):
        """Convert dataclass objects to dictionaries, excluding private fields."""
        if isinstance(obj, (ZipStructure, Figure, Panel, ProcessingCost, TokenUsage)):
            # Get all non-private attributes
            dict_obj = {}
            for k, v in vars(obj).items():
                if k.startswith("_"):
                    continue

                # Handle special cases that might cause circular references
                if k == "figures" and isinstance(obj, ZipStructure):
                    dict_obj[k] = [self.default(fig) for fig in v]
                elif k == "panels" and isinstance(obj, Figure):
                    dict_obj[k] = [self.default(panel) for panel in v]
                elif k == "sd_files":  # Changed this condition
                    # Always include sd_files, even if empty
                    dict_obj[k] = [str(f) for f in v] if v else []
                else:
                    dict_obj[k] = v

            # Remove None values and empty collections, but preserve sd_files
            return {
                k: v
                for k, v in dict_obj.items()
                if v is not None and (k == "sd_files" or (v != {} and v != []))
            }

        return super().default(obj)

    def serialize_dataclass(self, obj):
        """Serialize a dataclass object, excluding private fields."""
        if isinstance(obj, (ZipStructure, Figure)):
            return {k: v for k, v in obj.__dict__.items() if not k.startswith("_")}
        elif isinstance(obj, (ProcessingCost, TokenUsage)):
            return {k: v for k, v in obj.__dict__.items()}
        return super().default(obj)


class XMLStructureExtractor(ABC):
    """Abstract base class for processing ZIP file structures."""

    @abstractmethod
    def process_zip_structure(self, file_list: List[str]) -> ZipStructure:
        """Process the structure of a ZIP file based on its file list."""
        pass

    def _json_to_zip_structure(self, json_str: str) -> Optional[ZipStructure]:
        """Convert a JSON string to a ZipStructure object."""
        try:
            data = json.loads(json_str)
            required_fields = [
                "manuscript_id",
                "xml",
                "docx",
                "pdf",
                "appendix",
                "figures",
            ]

            if not all(field in data for field in required_fields):
                logger.error("Missing required fields in JSON response")
                return None

            figures = []
            for fig in data.get("figures", []):
                try:
                    figures.append(
                        Figure(
                            figure_label=fig["figure_label"],
                            img_files=fig["img_files"],
                            sd_files=fig["sd_files"],
                            figure_caption=fig.get("figure_caption", ""),
                            panels=fig.get("panels", []),
                            ai_response_locate_captions=fig.get(
                                "ai_response_locate_captions"
                            ),
                            ai_response_extract_captions=data.get(
                                "ai_response_extract_captions"
                            ),
                            rouge_l_score=fig.get("rouge_l_score", 0.0),
                        )
                    )

                except KeyError as e:
                    logger.error(f"Missing key in figure data: {str(e)}")
                    return None

            appendix = data.get("appendix", [])
            if appendix is None:
                appendix = []
            elif isinstance(appendix, str):
                appendix = [appendix]

            return ZipStructure(
                manuscript_id=data.get("manuscript_id", ""),
                xml=data.get("xml", ""),
                docx=data.get("docx", ""),
                pdf=data.get("pdf", ""),
                appendix=appendix,
                figures=figures,
                ai_response_locate_captions=data.get("ai_response_locate_captions"),
                ai_response_extract_captions=data.get("ai_response_extract_captions"),
            )

        except json.JSONDecodeError:
            logger.error("Invalid JSON response from AI")
            return None
        except KeyError as e:
            logger.error(f"Missing key in JSON response: {str(e)}")
            return None
        except Exception as e:
            logger.exception(f"Error in parsing AI response: {str(e)}")
            return None<|MERGE_RESOLUTION|>--- conflicted
+++ resolved
@@ -89,11 +89,7 @@
     extract_individual_captions: TokenUsage = field(default_factory=TokenUsage)
     assign_panel_source: TokenUsage = field(default_factory=TokenUsage)
     match_caption_panel: TokenUsage = field(default_factory=TokenUsage)
-<<<<<<< HEAD
     extract_data_sources: TokenUsage = field(default_factory=TokenUsage)
-=======
-    assign_source_data: TokenUsage = field(default_factory=TokenUsage)
->>>>>>> 061802a8
     total: TokenUsage = field(default_factory=TokenUsage)
 
 
@@ -157,11 +153,7 @@
             self.cost.extract_individual_captions,
             self.cost.assign_panel_source,
             self.cost.match_caption_panel,
-<<<<<<< HEAD
             self.cost.extract_data_sources,
-=======
-            self.cost.assign_source_data,
->>>>>>> 061802a8
         ]:
             total.prompt_tokens += component.prompt_tokens
             total.completion_tokens += component.completion_tokens
