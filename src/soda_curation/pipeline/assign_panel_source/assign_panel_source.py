--- conflicted
+++ resolved
@@ -42,16 +42,10 @@
             )
 
     def assign_panel_source(
-<<<<<<< HEAD
-        self, input_obj: Union[ZipStructure, Figure]
-    ) -> Union[ZipStructure, Figure]:
-        logger.info("Starting panel source assignment process")
-=======
         self, input_obj: Union[Figure], zip_structure: ZipStructure
     ) -> Union[ZipStructure, Figure]:
         logger.info("Starting panel source assignment process")
         self.zip_structure = zip_structure
->>>>>>> 9a4f035c
 
         if isinstance(input_obj, ZipStructure):
             return self._assign_to_zip_structure(input_obj)
@@ -84,7 +78,6 @@
             return figure
 
         for zip_file in zip_files:
-<<<<<<< HEAD
             try:
                 file_list = self._get_zip_contents(zip_file)
                 if not file_list:
@@ -103,46 +96,19 @@
                 ai_response = self._call_openai_api(prompt)
                 if not ai_response:
                     continue
-=======
-            # try:
-            file_list = self._get_zip_contents(zip_file)
-            if not file_list:
-                continue
-
-            panel_labels = [
-                panel.panel_label for panel in figure.panels if panel.panel_label
-            ]
-            if not panel_labels:
-                continue
-
-            # Get AI response and assignments
-            prompt = get_assign_panel_source_prompt(
-                figure.figure_label, ", ".join(panel_labels), "\n".join(file_list)
-            )
-            ai_response = self._call_openai_api(prompt)
-            if not ai_response:
-                continue
->>>>>>> 9a4f035c
-
-            assignments = self._parse_response(ai_response)
-            if not assignments:
-                continue
-
-            # Update figure with assignments
-            self._update_figure_with_assignments(figure, zip_file, assignments)
-            figure.ai_response_panel_source_assign = ai_response
-
-<<<<<<< HEAD
+
+                assignments = self._parse_response(ai_response)
+                if not assignments:
+                    continue
+
+                # Update figure with assignments
+                self._update_figure_with_assignments(figure, zip_file, assignments)
+                figure.ai_response_panel_source_assign = ai_response
+
             except Exception as e:
                 logger.error(
                     f"Error processing ZIP file {zip_file} for {figure.figure_label}: {str(e)}"
                 )
-=======
-            # except Exception as e:
-            #     logger.error(
-            #         f"Error processing ZIP file {zip_file} for {figure.figure_label}: {str(e)}"
-            #     )
->>>>>>> 9a4f035c
 
         return figure
 
@@ -256,15 +222,9 @@
                 assistant_id=self.assistant.id,
             )
 
-<<<<<<< HEAD
-            while run.status != "completed":
-                run = self.client.beta.threads.runs.retrieve(
-                    thread_id=thread.id, run_id=run.id
-=======
             while run_.status != "completed":
                 run_ = self.client.beta.threads.runs.retrieve(
                     thread_id=thread.id, run_id=run_.id
->>>>>>> 9a4f035c
                 )
 
             messages = self.client.beta.threads.messages.list(thread_id=thread.id)
