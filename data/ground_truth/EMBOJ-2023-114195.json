--- conflicted
+++ resolved
@@ -1,14 +1,8 @@
 {
   "manuscript_id": "EMBOJ-2023-114195",
-<<<<<<< HEAD
-  "xml": "EMBOJ-2023-114195/EMBOJ-2023-114195.xml",
-  "docx": "EMBOJ-2023-114195/Doc/EMBOJ2023114195R1Manuscript_TextIG.docx",
-  "pdf": "EMBOJ-2023-114195/pdf/EMBOJ-2023-114195.pdf",
-=======
   "xml": "EMBOJ-2023-114195.xml",
   "docx": "Doc/EMBOJ2023114195R1Manuscript_TextIG.docx",
   "pdf": "pdf/EMBOJ-2023-114195.pdf",
->>>>>>> 061802a8
   "appendix": [
     "suppl_data/Appendix.pdf",
     "suppl_data/Dataset EV1.docx",
@@ -17,7 +11,7 @@
   "figures": [
     {
       "figure_label": "Figure 1",
-      "img_files": ["EMBOJ-2023-114195/graphic/Figure1v22.eps"],
+      "img_files": ["graphic/Figure1v22.eps"],
       "sd_files": [],
       "figure_caption": "A, Flow-induced endothelial alignment after Gα knockdown.  HUVECs were subjected to fluid shear stress (FSS) at a rate of 12 dynes/cm2 for 16 hours and nuclear orientation quantified as histograms showing the percentage of cells within each 10° of the flow directions from 0° to 90° (see Methods) ****: p<0.0001; one-way ANOVA with Tukey’s multiple comparisons test. B, Src family kinase activation, quantified in C. n=5 for control, Gi knockdown, Gq11 knockdown and n=3 for simultaneous knockdown of Gi and Gq11.  Values are means ± SEM. ****: p<0.0001, ***: p<0.001; one-way ANOVA with Tukey multiple comparison test.  D, Rescue of Gq/11 and Gi knockdown by re-expression of siRNA-resistant versions of the indicated proteins. ****: p<0.0001; one-way ANOVA with Tukey’s multiple comparison test. E, Amino acid sequences of Gαi1, Gαi2, and Gαi3 at the mutation sites of Gαi1 gain-of-function mutant.  F, Rescue of Gq/11 and Gi knockdown with indicated Gα proteins. Each point corresponds to one measurement averaged from >500 cells. N=4. ****: p<0.0001; one-way ANOVA with Tukey’s multiple comparisons test.  G, GINIP pulldown assay for activation of Gαi2 by FSS.  N=3. Results quantified in H.  **: p=0.0185, Student’s t-test.  I, GRK2N pulldown assay for activation of Gq.  N=4, quantified in J. *: p<0.05, Student’s t-test. K, GINIP pulldown assay for FSS-induced activation of wild type and Q306K Gαi1.  N = 4, quantified in L. *: p=0.0304, ***: p=0.0017; Student’s t-test. M, Gi2 activation after PECAM-1 knockdown. HUVECs expressing GluGlu tagged Gi2 were transfected with scrambled siRNA or PECAM-1 siRNA, exposed to FSS, and Gi2 activation assayed as described above, quantified in N. Values are means ± SEM, normalized to input Gα protein levels. ***: p<0.001; Student’s t-test, N=4.  \n\n\n",
       "caption_title": "Gα proteins specific for endothelial flow responses",
@@ -96,7 +90,7 @@
     },
     {
       "figure_label": "Figure 2",
-      "img_files": ["EMBOJ-2023-114195/graphic/Figure2v25.eps"],
+      "img_files": ["graphic/Figure2v25.eps"],
       "sd_files": [],
       "figure_caption": "A, Strategy for identification of GPCRs that bind the gain-of-function Gi1Q306K mutant but not the wild type Gi1.  B, Co-immunoprecipitation of Gi1Q306K(ins4A) with endogenous LPHN2 with and without FSS for 2 min. N=3, quantified in C. *: p=0.0374, Student’s t-test. D, Co-immunoprecipitation of LPHN2-GFP with the indicated Gα proteins containing internal GluGlu \n\n\n\nepitope tags.  E, Gi2 pulldown assay after LPHN2 knockdown.  N= 4. Results quantified in F.  ***: p<0.001, Student’s t-test.\n\n\n\n",
       "caption_title": "Identifiation of the upstream flow-responsive GPCR",
@@ -135,7 +129,7 @@
     },
     {
       "figure_label": "Figure 3",
-      "img_files": ["EMBOJ-2023-114195/graphic/Figure3v33.eps"],
+      "img_files": ["graphic/Figure3v33.eps"],
       "sd_files": [],
       "figure_caption": "A, HUVECs with or without latrophilin-2 knockdown were subjected to FSS for 16 h, then fixed and stained with Hoechst (nuclei), phalloidin (F-actin) and an antibody against VE-Cadherin. Scale bar: 100µm. B, Alignment of HUVECs (each bar = 10° increments) after knockdown of latrophilin isoforms was quantified as in Fig. 1 from >2000 cells/experiment, N=3.  ****: p<0.0001; one-way ANOVA with Tukey’s multiple comparisons test. C, Localization of LPHN2-mClover3. Scale bar: 100µm. N=6. D, Gi1(Q306K) pulldown from ECs ± FSS for 5 min or for 24 hours, probed for PECAM-1. N=3, quantified in E. F, Gi1(Q306K) pulldown from ECs ± FSS for 5 min or for 24 hours probed for VE-cadherin. N=3, quantified in G. H, Activation of Src family kinases and Akt by FSS in HUVECs depleted for latrophilin isoforms. N=3-4, quantified in I & J. *: p=0.0184, **: p<0.001; one-way ANOVA with Tukey’s multiple comparisons test. K, Alignment of LPHN2-depleted HUVECs rescued by re-expression of the indicated latrophilin isoforms. ****: p<0.0001; one-way ANOVA with Tukey’s multiple comparisons test. Quantification of >2000 cells for each condition, N=3. L, LPHN2 knockdown HUVECs were rescued by re-expression of the indicated LPHN2 mutants. ****: p<0.0001, one-way ANOVA with Tukey’s multiple comparisons test. Quantification of >500 cells for each condition. ",
       "caption_title": "Latrophilins regulate endothelial flow responses",
@@ -204,7 +198,7 @@
     },
     {
       "figure_label": "Figure 4",
-      "img_files": ["EMBOJ-2023-114195/graphic/Figure4v31.eps"],
+      "img_files": ["graphic/Figure4v31.eps"],
       "sd_files": [],
       "figure_caption": "A. Representative image of HUVECs transfected with scrambled siRNA or LPHN2 siRNA.  Outlines of ECs from VE-cadherin staining are shown to next to each image. Scale Bar: 100µm. B, Quantification of junctional linearization index from A. n=30 for each condition.  **: p=0.0019, Statistics is done using two-way ANOVA with Sidak’s multiple comparison test. C, Dorsal aortas from 48hpf Tg(kdrl:ras-mCherry) WT or LPHN mutant zebrafish embryos stained for ZO-1. EC were outlined as in Methods. LPHN2 mutant indicates adgrl2a+adgrl2b.1 sgRNAs.  D&E, \nQuantification of cell size and eccentricity in embryos with latrophilin-2 CRISPR sgRNAs ± silent heart morpholinos (MO). N=6 per condition.  ****: p<0.0001, *: p=0.0267, **: p=0.0015, ***: p=0.0008; one-way ANOVA with Tukey’s multiple comparisons test.  F, ECs in the thoracic aorta in 18 weeks old mice at 10 weeks after tamoxifen injections, stained for β-catenin (left) and outlined (right).  Data are representative of 6 mice for each condition. Scale Bar: 100µm. G&H, quantification of cell eccentricity and junction linearity in mouse aorta.  N=4 per condition. **: p=0.0013; ****: p<0.0001; Student’s t-test. I, Aortas from mice 30 min after Evans blue dye injection, thresholded images on the right. Fractional blue area quantified in J. n=3 for each condition.  *: p=0.0419; Student’s t-test. K, in vitro endothelial permeability assay using FITC-streptavidin and biotin-conjugated fibronectin. Scale Bar: 100µm. L, Permeability was quantified by measuring FITC-streptavidin area per image field from K. n=5, *: p=0.0457, one-way ANOVA.  ",
       "caption_title": "Latrophilins in flow-mediated endothelial cell morphology in vivo",
@@ -273,7 +267,7 @@
     },
     {
       "figure_label": "Figure 5",
-      "img_files": ["EMBOJ-2023-114195/graphic/Figure5v19.eps"],
+      "img_files": ["graphic/Figure5v19.eps"],
       "sd_files": [],
       "figure_caption": "A, ECs were treated with FSS or 5 mM methyl-β-cyclodextrin (mβCD) for 1 min then incubated with D4H-mClover3, rinsed and bound mClover3 quantified as described in Methods. N=27 for each condition.  ****: p<0.0001; One-way ANOVA with Tukey multiple comparisons test. B, Phalloidin staining following short acute treatment of methyl-β-cyclodextrin (mβCD).  Scale bar: 100µm. C, Co-immunoprecipitation of Gi1Q306K(ins4A) with endogenous Latrophilin-2 (LPHN2) after 5mM MβCD for 1min. D, Activation of Src family kinases and VEGFR2 after 5mM MβCD for 1min in HUVECs ± LPHN2 knockdown. Results quantified in E and F, respectively. Values are means ± SEM. N=5. *: p=0.0305, ***: p=0.0002; one-way ANOVA with Tukey multiple comparison test.  G, Model for junctional endothelial shear stress mechanotransduction.",
       "caption_title": "Cholesterol depletion activates Latrophilin-dependent signaling",
@@ -317,7 +311,7 @@
     },
     {
       "figure_label": "Figure 6",
-      "img_files": ["EMBOJ-2023-114195/graphic/Figure6corrected.pdf"],
+      "img_files": ["graphic/Figure6corrected.pdf"],
       "sd_files": [],
       "figure_caption": "A, Representative images of ISVs from 48 hpf embryos with F(0)/mosaic depletions of latrophilin genes or controls.  B, Quantification of diameters of all ISVs in A. n=15 per condition. *: p=0.0452, \n**: p=0.0150; one-way ANOVA with Tukey’s multiple comparisons test. C, Quantification of diameters of arterial and venous ISVs at 72 hpf of zebrafish. n=6 per condition. **: p=0.0013; Student’s t-test. D, Ratio of blood flow in the right ischemic vs left control foot by laser doppler, quantified in E.  N=7-8 per condition. *#: p=0.0439, *: p=0.0135, **: p=0.0028, ##: p=0.0056, #: p=0.0163; Student’s t-test. F, Micro-CT of arterial vasculature after surgery.  Representative reconstructed micro-CT images from LPHN2 ECKO and WT littermates on day 22 after surgery, quantified in G. n=8 per condition. ****: p<0.0001, ***: p=0.0007, *: p=0.0167; two-way ANOVA with Tukey’s multiple comparisons test.  H, Rectus femoris muscle from thighs of 10 weeks old mice of LPHN2 ECKO or wild-type littermates, stained for CD31 and SMA to visualize the entire vasculature and arteries. Scale Bar: 100µm. I. Quantification of capillary density in the entire stitched thigh muscle images.  n=3 for control and n=6 for Lphn2 ECKO. ****: p<0.0001; Student’s t-test. J, Schematic of mouse treadmill fatigue test.  K, Maximum running during test. n=4 for control and n=5 for Lphn2 ECKO.  **:p=0.0082; Student’s t-test.  L, Running distance for each mouse.  n=4 for control and n=5 for Lphn2 ECKO.  **: p=0.0064; Student’s t-test. M, Oxygen consumption during treadmill fatigue test.  *: p<0.0001;  two-way ANOVA with Tukey’s multiple comparisons test.  Control: N=5, LPHN2 ECKO: N=4.  N, Representative 3D reconstructed images at 20° downward angle of ECs plated on top of collagen gels and sprouting under static or flow conditions.  ECs were stained with phalloidin; pseudocolors indicate distance from the gel surface as per the color scale on the right.  O, Histograms of cell area vs. distance from gel surface in N.  P, Mean sprout length.  N=4.  ***: p=0.0006; one-way ANOVA with Tukey’s multi comparison test.",
       "caption_title": "Latrophilin-2 in flow-induced vascular remodeling",
